--- conflicted
+++ resolved
@@ -61,107 +61,7 @@
 #
 
 enable_testing ()
-<<<<<<< HEAD
-
-add_executable (
-	lillydump.test
-	test/lillydump.c
-	lib/mem.c
-	lib/derbuf.c
-	lib/dermsg.c
-	lib/msgop.c
-	lib/opswi.c
-	lib/sillymem.c
-)
-set_target_properties (
-	lillydump.test
-	PROPERTIES COMPILE_DEFINITIONS USE_SILLYMEM
-)
-target_link_libraries (
-	lillydump.test
-	lillydapStatic
-	${QuickDER_LDFLAGS}	#TODO# Proper form, _LDFLAGS???
-)
-
-if (NOT ${BUILD_SINGLE_THREADED})
-	add_executable (
-		stampede.test
-		test/stampede.c
-		lib/mem.c
-		lib/queue.c
-		lib/sillymem.c
-	)
-	set_target_properties (
-		stampede.test
-		PROPERTIES COMPILE_DEFINITIONS USE_SILLYMEM
-	)
-	#TODO# Really -pthread, literally?!?
-	if(THREADS_HAVE_PTHREAD_ARG)
-		target_compile_options(stampede.test "-pthread")
-	endif()
-	target_link_libraries (
-		stampede.test
-		lillydapStatic
-		${QuickDER_LDFLAGS}	#TODO# Proper form, _LDFLAGS???
-		${CMAKE_THREAD_LIBS_INIT}	-lpthread
-	)
-endif()
-
-add_executable (
-	lillypass.test
-	test/lillypass.c
-	lib/mem.c
-	lib/derbuf.c
-	lib/dermsg.c
-	lib/msgop.c
-	lib/opswi.c
-	lib/sillymem.c
-	lib/queue.c
-)
-set_target_properties (
-	lillypass.test
-	PROPERTIES COMPILE_DEFINITIONS USE_SILLYMEM
-)
-target_link_libraries (
-	lillypass.test
-	lillydapStatic
-	${QuickDER_LDFLAGS}	#TODO# Proper form, _LDFLAGS???
-)
-
-file (GLOB netpkgs test/ldap/*.bin)
-
-#TODO# Test that output matches expectations
-foreach (netpkg ${netpkgs})
-	get_filename_component (netpkgname ${netpkg} NAME)
-	add_test (
-		NAME lillydump-netpkg-${netpkgname}
-		COMMAND lillydump.test ${netpkg}
-	)
-endforeach()
-
-#TODO# Test that all serials exist, in proper order, for each threadid
-if (NOT ${BUILD_SINGLE_THREADED})
-	# This is a test of lock-free concurrency, useless when single-threaded
-	add_test (
-		NAME stampede.test
-		COMMAND stampede.test 250
-	)
-endif()
-
-#TODO# Test that the output matches expectations
-foreach (netpkg ${netpkgs})
-	get_filename_component (netpkgname ${netpkg} NAME)
-	foreach (level 0 1 2 3)  #TODO# 4
-		add_test (
-			NAME lillypass-level${level}-netpkg-${netpkgname}
-			COMMAND lillypass.test ${level} ${netpkg}
-		)
-	endforeach()
-endforeach()
-
-=======
 add_subdirectory (test)
->>>>>>> 5a509df2
 
 #
 # INSTALLING
